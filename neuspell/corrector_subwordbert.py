--- conflicted
+++ resolved
@@ -1,371 +1,363 @@
-import os
-import time
-from typing import List, Dict, Union
-
-import numpy as np
-import torch
-from pytorch_pretrained_bert import BertAdam
-
-from .commons import ARXIV_CHECKPOINTS, DEFAULT_TRAINTEST_DATA_PATH, Corrector
-from .seq_modeling.downloads import download_pretrained_model
-from .seq_modeling.helpers import bert_tokenize_for_valid_examples
-from .seq_modeling.helpers import load_data, load_vocab_dict, get_model_nparams, save_vocab_dict
-from .seq_modeling.helpers import train_validation_split, batch_iter, labelize, progressBar, batch_accuracy_func
-from .seq_modeling.subwordbert import load_model, load_pretrained, model_predictions, model_inference
-
-""" corrector module """
-
-
-class CorrectorSubwordBert(Corrector):
-
-    def __init__(self, tokenize=True, pretrained=False, device="cpu"):
-        super(CorrectorSubwordBert, self).__init__()
-        self.tokenize = tokenize
-        self.pretrained = pretrained
-        self.device = device
-
-        self.ckpt_path = None
-        self.vocab_path, self.weights_path = "", ""
-        self.model, self.vocab = None, None
-        self.bert_pretrained_name_or_path = "bert-base-cased"
-
-        if self.pretrained:
-            self.from_pretrained(self.ckpt_path)
-
-    def __model_status(self):
-        assert not (self.model is None or self.vocab is None), print("model & vocab must be loaded first")
-        return
-
-    def from_huggingface(self, bert_pretrained_name_or_path, vocab: Union[Dict, str]):
-        self.bert_pretrained_name_or_path = bert_pretrained_name_or_path
-        if isinstance(vocab, str) and os.path.exists(vocab):
-            self.vocab_path = vocab
-            print(f"loading vocab from path:{self.vocab_path}")
-            self.vocab = load_vocab_dict(self.vocab_path)
-        elif isinstance(vocab, dict):
-            self.vocab = vocab
-        self.model = load_model(self.vocab, bert_pretrained_name_or_path=self.bert_pretrained_name_or_path)
-        self.model.to(self.device)
-        return
-
-    def from_pretrained(self, ckpt_path=None, vocab="", weights="", bert_pretrained_name_or_path=None):
-        self.ckpt_path = ckpt_path or ARXIV_CHECKPOINTS["subwordbert-probwordnoise"]
-        self.vocab_path = vocab if vocab else os.path.join(self.ckpt_path, "vocab.pkl")
-        if not os.path.isfile(self.vocab_path):  # leads to "FileNotFoundError"
-            download_pretrained_model(self.ckpt_path)
-        print(f"loading vocab from path:{self.vocab_path}")
-        self.vocab = load_vocab_dict(self.vocab_path)
-        print(f"initializing model")
-        if bert_pretrained_name_or_path:
-            self.bert_pretrained_name_or_path = bert_pretrained_name_or_path
-        self.model = load_model(self.vocab, bert_pretrained_name_or_path=self.bert_pretrained_name_or_path)
-        self.weights_path = weights if weights else self.ckpt_path
-        print(f"loading pretrained weights from path:{self.weights_path}")
-        self.model = load_pretrained(self.model, self.weights_path, device=self.device)
-        return
-
-    def set_device(self, device='cpu'):
-        prev_device = self.device
-        device = "cuda" if (device == "gpu" and torch.cuda.is_available()) else "cpu"
-        if not (prev_device == device):
-            if self.model is not None:
-                # please load again, facing issues with just .to(new_device) and new_device
-                #   not same the old device, https://tinyurl.com/y57pcjvd
-                self.from_pretrained(self.ckpt_path, vocab=self.vocab_path, weights=self.weights_path)
-            self.device = device
-        print(f"model set to work on {device}")
-        return
-
-    def correct(self, x):
-        return self.correct_string(x)
-
-    def correct_string(self, mystring: str, return_all=False) -> str:
-        x = self.correct_strings([mystring], return_all=return_all)
-        if return_all:
-            return x[0][0], x[1][0]
-        else:
-            return x[0]
-
-    def correct_strings(self, mystrings: List[str], return_all=False) -> List[str]:
-        self.__model_status()
-        mystrings = bert_tokenize_for_valid_examples(mystrings, mystrings, self.bert_pretrained_name_or_path)[0]
-        data = [(line, line) for line in mystrings]
-        batch_size = 4 if self.device == "cpu" else 16
-        return_strings = model_predictions(self.model, data, self.vocab, device=self.device, batch_size=batch_size)
-        if return_all:
-            return mystrings, return_strings
-        else:
-            return return_strings
-
-    def correct_from_file(self, src, dest="./clean_version.txt"):
-        """
-        src = f"{DEFAULT_DATA_PATH}/traintest/corrupt.txt"
-        """
-        self.__model_status()
-        x = [line.strip() for line in open(src, 'r')]
-        y = self.correct_strings(x)
-        print(f"saving results at: {dest}")
-        opfile = open(dest, 'w')
-        for line in y:
-            opfile.write(line + "\n")
-        opfile.close()
-        return
-
-    def evaluate(self, clean_file, corrupt_file, data_dir=""):
-        """
-        clean_file = f"{DEFAULT_DATA_PATH}/traintest/clean.txt"
-        corrupt_file = f"{DEFAULT_DATA_PATH}/traintest/corrupt.txt"
-        """
-        self.__model_status()
-        data_dir = DEFAULT_TRAINTEST_DATA_PATH if data_dir == "default" else data_dir
-
-        batch_size = 4 if self.device == "cpu" else 16
-        for x, y, z in zip([data_dir], [clean_file], [corrupt_file]):
-            print(x, y, z)
-            test_data = load_data(x, y, z)
-            _ = model_inference(self.model,
-                                test_data,
-                                topk=1,
-                                device=self.device,
-                                batch_size=batch_size,
-                                vocab_=self.vocab)
-        return
-
-    def model_size(self):
-        self.__model_status()
-        return get_model_nparams(self.model)
-
-<<<<<<< HEAD
-    def finetune(self, clean_file, corrupt_file, data_dir="", validation_split=0.2, n_epochs=2, new_vocab_list=[]):
-=======
-    def finetune(self, clean_file, corrupt_file, data_dir="", validation_split=0.2, n_epochs=2,
-                 new_vocab_list: List = None):
->>>>>>> 808dbcbf
-
-        if new_vocab_list:
-            raise NotImplementedError("Do not currently support modifying output vocabulary of the models "
-                                      "in the finetune step; however, new vocab is accepted at training time.")
-
-        # load data and split in train-validation
-        data_dir = DEFAULT_TRAINTEST_DATA_PATH if data_dir == "default" else data_dir
-        train_data = load_data(data_dir, clean_file, corrupt_file)
-        train_data, valid_data = train_validation_split(train_data, 0.8, seed=11690)
-        print("len of train and test data: ", len(train_data), len(valid_data))
-
-        # load vocab and model
-        self.__model_status()
-
-        # finetune
-        #############################################
-        # training and validation
-        #############################################
-        model, vocab = self.model, self.vocab
-        TRAIN_BATCH_SIZE, VALID_BATCH_SIZE = 16, 32
-        GRADIENT_ACC = 4
-        DEVICE = self.device
-        START_EPOCH, N_EPOCHS = 0, n_epochs
-<<<<<<< HEAD
-        CHECKPOINT_PATH = os.path.join(data_dir, "new_models", os.path.split(self.bert_pretrained_name_or_path)[-1])
-=======
-        CHECKPOINT_PATH = os.path.join(self.ckpt_path if self.ckpt_path else data_dir, "new_models",
-                                       os.path.split(self.bert_pretrained_name_or_path)[-1])
->>>>>>> 808dbcbf
-        if os.path.exists(CHECKPOINT_PATH):
-            num = 1
-            while True:
-                NEW_CHECKPOINT_PATH = CHECKPOINT_PATH + f"-{num}"
-                if not os.path.exists(NEW_CHECKPOINT_PATH):
-                    break
-                num += 1
-            CHECKPOINT_PATH = NEW_CHECKPOINT_PATH
-        VOCAB_PATH = os.path.join(CHECKPOINT_PATH, "vocab.pkl")
-        if not os.path.exists(CHECKPOINT_PATH):
-            os.makedirs(CHECKPOINT_PATH)
-        print(f"CHECKPOINT_PATH: {CHECKPOINT_PATH}")
-
-        # running stats
-        max_dev_acc, argmax_dev_acc = -1, -1
-        patience = 100
-
-        # Create an optimizer
-        param_optimizer = list(model.named_parameters())
-        no_decay = ['bias', 'LayerNorm.bias', 'LayerNorm.weight']
-        optimizer_grouped_parameters = [
-            {'params': [p for n, p in param_optimizer if not any(nd in n for nd in no_decay)], 'weight_decay': 0.01},
-            {'params': [p for n, p in param_optimizer if any(nd in n for nd in no_decay)], 'weight_decay': 0.0}
-        ]
-        t_total = int(len(train_data) / TRAIN_BATCH_SIZE / GRADIENT_ACC * N_EPOCHS)
-        if t_total == 0:
-            t_total = 1
-        optimizer = BertAdam(optimizer_grouped_parameters, lr=5e-5, warmup=0.1, t_total=t_total)
-
-        # model to device
-        model.to(DEVICE)
-
-        # load parameters if not training from scratch
-        if START_EPOCH > 1:
-            progress_write_file = (
-                open(os.path.join(CHECKPOINT_PATH, f"progress_retrain_from_epoch{START_EPOCH}.txt"), 'w')
-            )
-            model, optimizer, max_dev_acc, argmax_dev_acc = load_pretrained(model, CHECKPOINT_PATH, optimizer=optimizer)
-            progress_write_file.write(f"Training model params after loading from path: {CHECKPOINT_PATH}\n")
-        else:
-            progress_write_file = open(os.path.join(CHECKPOINT_PATH, "progress.txt"), 'w')
-            print(f"Training model params")
-            progress_write_file.write(f"Training model params\n")
-        progress_write_file.flush()
-
-        # train and eval
-        for epoch_id in range(START_EPOCH, N_EPOCHS + 1):
-            # check for patience
-            if (epoch_id - argmax_dev_acc) > patience:
-                print("patience count reached. early stopping initiated")
-                print("max_dev_acc: {}, argmax_dev_acc: {}".format(max_dev_acc, argmax_dev_acc))
-                break
-            # print epoch
-            print(f"In epoch: {epoch_id}")
-            progress_write_file.write(f"In epoch: {epoch_id}\n")
-            progress_write_file.flush()
-            # train loss and backprop
-            train_loss = 0.
-            train_acc = 0.
-            train_acc_count = 0.
-            print("train_data size: {}".format(len(train_data)))
-            progress_write_file.write("train_data size: {}\n".format(len(train_data)))
-            progress_write_file.flush()
-            train_data_iter = batch_iter(train_data, batch_size=TRAIN_BATCH_SIZE, shuffle=True)
-            nbatches = int(np.ceil(len(train_data) / TRAIN_BATCH_SIZE))
-            optimizer.zero_grad()
-            for batch_id, (batch_labels, batch_sentences) in enumerate(train_data_iter):
-                st_time = time.time()
-                # set batch data for bert
-                batch_labels_, batch_sentences_, batch_bert_inp, batch_bert_splits = \
-                    bert_tokenize_for_valid_examples(batch_labels, batch_sentences, self.bert_pretrained_name_or_path)
-                if len(batch_labels_) == 0:
-                    print("################")
-                    print("Not training the following lines due to pre-processing mismatch: \n")
-                    print([(a, b) for a, b in zip(batch_labels, batch_sentences)])
-                    print("################")
-                    continue
-                else:
-                    batch_labels, batch_sentences = batch_labels_, batch_sentences_
-                batch_bert_inp = {k: v.to(DEVICE) for k, v in batch_bert_inp.items()}
-                # set batch data for others
-                batch_labels, batch_lengths = labelize(batch_labels, vocab)
-                # batch_lengths = batch_lengths.to(device)
-                batch_labels = batch_labels.to(DEVICE)
-                # forward
-                model.train()
-                loss = model(batch_bert_inp, batch_bert_splits, targets=batch_labels)
-                batch_loss = loss.cpu().detach().numpy()
-                train_loss += batch_loss
-                # backward
-                if GRADIENT_ACC > 1:
-                    loss = loss / GRADIENT_ACC
-                loss.backward()
-                # step
-                if (batch_id + 1) % GRADIENT_ACC == 0 or batch_id >= nbatches - 1:
-                    # torch.nn.utils.clip_grad_norm_(model.parameters(), 1.0)
-                    optimizer.step()
-                    # scheduler.step()
-                    optimizer.zero_grad()
-                # compute accuracy in numpy
-                if batch_id % 10000 == 0:
-                    train_acc_count += 1
-                    model.eval()
-                    with torch.no_grad():
-                        _, batch_predictions = model(batch_bert_inp, batch_bert_splits, targets=batch_labels)
-                    model.train()
-                    batch_labels = batch_labels.cpu().detach().numpy()
-                    batch_lengths = batch_lengths.cpu().detach().numpy()
-                    ncorr, ntotal = batch_accuracy_func(batch_predictions, batch_labels, batch_lengths)
-                    batch_acc = ncorr / ntotal
-                    train_acc += batch_acc
-                    # update progress
-                progressBar(batch_id + 1,
-                            int(np.ceil(len(train_data) / TRAIN_BATCH_SIZE)),
-                            ["batch_time", "batch_loss", "avg_batch_loss", "batch_acc", "avg_batch_acc"],
-                            [time.time() - st_time, batch_loss, train_loss / (batch_id + 1), batch_acc,
-                             train_acc / train_acc_count])
-                if batch_id == 0 or (batch_id + 1) % 5000 == 0:
-                    nb = int(np.ceil(len(train_data) / TRAIN_BATCH_SIZE))
-                    progress_write_file.write(f"{batch_id + 1}/{nb}\n")
-                    progress_write_file.write(
-                        f"batch_time: {time.time() - st_time}, avg_batch_loss: {train_loss / (batch_id + 1)}, "
-                        f"avg_batch_acc: {train_acc / train_acc_count}\n")
-                    progress_write_file.flush()
-            print(f"\nEpoch {epoch_id} train_loss: {train_loss / (batch_id + 1)}")
-
-            # valid loss
-            valid_loss = 0.
-            valid_acc = 0.
-            print("valid_data size: {}".format(len(valid_data)))
-            progress_write_file.write("valid_data size: {}\n".format(len(valid_data)))
-            progress_write_file.flush()
-            valid_data_iter = batch_iter(valid_data, batch_size=VALID_BATCH_SIZE, shuffle=False)
-            for batch_id, (batch_labels, batch_sentences) in enumerate(valid_data_iter):
-                st_time = time.time()
-                # set batch data for bert
-                batch_labels_, batch_sentences_, batch_bert_inp, batch_bert_splits = \
-                    bert_tokenize_for_valid_examples(batch_labels, batch_sentences, self.bert_pretrained_name_or_path)
-                if len(batch_labels_) == 0:
-                    print("################")
-                    print("Not validating the following lines due to pre-processing mismatch: \n")
-                    print([(a, b) for a, b in zip(batch_labels, batch_sentences)])
-                    print("################")
-                    continue
-                else:
-                    batch_labels, batch_sentences = batch_labels_, batch_sentences_
-                batch_bert_inp = {k: v.to(DEVICE) for k, v in batch_bert_inp.items()}
-                # set batch data for others
-                batch_labels, batch_lengths = labelize(batch_labels, vocab)
-                # batch_lengths = batch_lengths.to(device)
-                batch_labels = batch_labels.to(DEVICE)
-                # forward
-                model.eval()
-                with torch.no_grad():
-                    batch_loss, batch_predictions = model(batch_bert_inp, batch_bert_splits, targets=batch_labels)
-                model.train()
-                valid_loss += batch_loss
-                # compute accuracy in numpy
-                batch_labels = batch_labels.cpu().detach().numpy()
-                batch_lengths = batch_lengths.cpu().detach().numpy()
-                ncorr, ntotal = batch_accuracy_func(batch_predictions, batch_labels, batch_lengths)
-                batch_acc = ncorr / ntotal
-                valid_acc += batch_acc
-                # update progress
-                progressBar(batch_id + 1,
-                            int(np.ceil(len(valid_data) / VALID_BATCH_SIZE)),
-                            ["batch_time", "batch_loss", "avg_batch_loss", "batch_acc", "avg_batch_acc"],
-                            [time.time() - st_time, batch_loss, valid_loss / (batch_id + 1), batch_acc,
-                             valid_acc / (batch_id + 1)])
-                if batch_id == 0 or (batch_id + 1) % 2000 == 0:
-                    nb = int(np.ceil(len(valid_data) / VALID_BATCH_SIZE))
-                    progress_write_file.write(f"{batch_id}/{nb}\n")
-                    progress_write_file.write(
-                        f"batch_time: {time.time() - st_time}, avg_batch_loss: {valid_loss / (batch_id + 1)}, "
-                        f"avg_batch_acc: {valid_acc / (batch_id + 1)}\n")
-                    progress_write_file.flush()
-            print(f"\nEpoch {epoch_id} valid_loss: {valid_loss / (batch_id + 1)}")
-
-            # save model, optimizer and test_predictions if val_acc is improved
-            if valid_acc >= max_dev_acc:
-                print(f"validation accuracy improved from {max_dev_acc:.4f} to {valid_acc:.4f}")
-                # name = "model.pth.tar".format(epoch_id)
-                # torch.save({
-                #     'epoch_id': epoch_id,
-                #     'max_dev_acc': max_dev_acc,
-                #     'argmax_dev_acc': argmax_dev_acc,
-                #     'model_state_dict': model.state_dict(),
-                #     'optimizer_state_dict': optimizer.state_dict()},
-                #     os.path.join(CHECKPOINT_PATH, name))
-                name = "pytorch_model.bin"
-                torch.save(model.state_dict(), os.path.join(CHECKPOINT_PATH, name))
-                print("Model saved at {} in epoch {}".format(os.path.join(CHECKPOINT_PATH, name), epoch_id))
-                save_vocab_dict(VOCAB_PATH, vocab)
-
-                # re-assign
-                max_dev_acc, argmax_dev_acc = valid_acc, epoch_id
-
-        print(f"Model and logs saved at {CHECKPOINT_PATH}")
-        return
+import os
+import time
+from typing import List, Dict, Union
+
+import numpy as np
+import torch
+from pytorch_pretrained_bert import BertAdam
+
+from .commons import ARXIV_CHECKPOINTS, DEFAULT_TRAINTEST_DATA_PATH, Corrector
+from .seq_modeling.downloads import download_pretrained_model
+from .seq_modeling.helpers import bert_tokenize_for_valid_examples
+from .seq_modeling.helpers import load_data, load_vocab_dict, get_model_nparams, save_vocab_dict
+from .seq_modeling.helpers import train_validation_split, batch_iter, labelize, progressBar, batch_accuracy_func
+from .seq_modeling.subwordbert import load_model, load_pretrained, model_predictions, model_inference
+
+""" corrector module """
+
+
+class CorrectorSubwordBert(Corrector):
+
+    def __init__(self, tokenize=True, pretrained=False, device="cpu"):
+        super(CorrectorSubwordBert, self).__init__()
+        self.tokenize = tokenize
+        self.pretrained = pretrained
+        self.device = device
+
+        self.ckpt_path = None
+        self.vocab_path, self.weights_path = "", ""
+        self.model, self.vocab = None, None
+        self.bert_pretrained_name_or_path = "bert-base-cased"
+
+        if self.pretrained:
+            self.from_pretrained(self.ckpt_path)
+
+    def __model_status(self):
+        assert not (self.model is None or self.vocab is None), print("model & vocab must be loaded first")
+        return
+
+    def from_huggingface(self, bert_pretrained_name_or_path, vocab: Union[Dict, str]):
+        self.bert_pretrained_name_or_path = bert_pretrained_name_or_path
+        if isinstance(vocab, str) and os.path.exists(vocab):
+            self.vocab_path = vocab
+            print(f"loading vocab from path:{self.vocab_path}")
+            self.vocab = load_vocab_dict(self.vocab_path)
+        elif isinstance(vocab, dict):
+            self.vocab = vocab
+        self.model = load_model(self.vocab, bert_pretrained_name_or_path=self.bert_pretrained_name_or_path)
+        self.model.to(self.device)
+        return
+
+    def from_pretrained(self, ckpt_path=None, vocab="", weights="", bert_pretrained_name_or_path=None):
+        self.ckpt_path = ckpt_path or ARXIV_CHECKPOINTS["subwordbert-probwordnoise"]
+        self.vocab_path = vocab if vocab else os.path.join(self.ckpt_path, "vocab.pkl")
+        if not os.path.isfile(self.vocab_path):  # leads to "FileNotFoundError"
+            download_pretrained_model(self.ckpt_path)
+        print(f"loading vocab from path:{self.vocab_path}")
+        self.vocab = load_vocab_dict(self.vocab_path)
+        print(f"initializing model")
+        if bert_pretrained_name_or_path:
+            self.bert_pretrained_name_or_path = bert_pretrained_name_or_path
+        self.model = load_model(self.vocab, bert_pretrained_name_or_path=self.bert_pretrained_name_or_path)
+        self.weights_path = weights if weights else self.ckpt_path
+        print(f"loading pretrained weights from path:{self.weights_path}")
+        self.model = load_pretrained(self.model, self.weights_path, device=self.device)
+        return
+
+    def set_device(self, device='cpu'):
+        prev_device = self.device
+        device = "cuda" if (device == "gpu" and torch.cuda.is_available()) else "cpu"
+        if not (prev_device == device):
+            if self.model is not None:
+                # please load again, facing issues with just .to(new_device) and new_device
+                #   not same the old device, https://tinyurl.com/y57pcjvd
+                self.from_pretrained(self.ckpt_path, vocab=self.vocab_path, weights=self.weights_path)
+            self.device = device
+        print(f"model set to work on {device}")
+        return
+
+    def correct(self, x):
+        return self.correct_string(x)
+
+    def correct_string(self, mystring: str, return_all=False) -> str:
+        x = self.correct_strings([mystring], return_all=return_all)
+        if return_all:
+            return x[0][0], x[1][0]
+        else:
+            return x[0]
+
+    def correct_strings(self, mystrings: List[str], return_all=False) -> List[str]:
+        self.__model_status()
+        mystrings = bert_tokenize_for_valid_examples(mystrings, mystrings, self.bert_pretrained_name_or_path)[0]
+        data = [(line, line) for line in mystrings]
+        batch_size = 4 if self.device == "cpu" else 16
+        return_strings = model_predictions(self.model, data, self.vocab, device=self.device, batch_size=batch_size)
+        if return_all:
+            return mystrings, return_strings
+        else:
+            return return_strings
+
+    def correct_from_file(self, src, dest="./clean_version.txt"):
+        """
+        src = f"{DEFAULT_DATA_PATH}/traintest/corrupt.txt"
+        """
+        self.__model_status()
+        x = [line.strip() for line in open(src, 'r')]
+        y = self.correct_strings(x)
+        print(f"saving results at: {dest}")
+        opfile = open(dest, 'w')
+        for line in y:
+            opfile.write(line + "\n")
+        opfile.close()
+        return
+
+    def evaluate(self, clean_file, corrupt_file, data_dir=""):
+        """
+        clean_file = f"{DEFAULT_DATA_PATH}/traintest/clean.txt"
+        corrupt_file = f"{DEFAULT_DATA_PATH}/traintest/corrupt.txt"
+        """
+        self.__model_status()
+        data_dir = DEFAULT_TRAINTEST_DATA_PATH if data_dir == "default" else data_dir
+
+        batch_size = 4 if self.device == "cpu" else 16
+        for x, y, z in zip([data_dir], [clean_file], [corrupt_file]):
+            print(x, y, z)
+            test_data = load_data(x, y, z)
+            _ = model_inference(self.model,
+                                test_data,
+                                topk=1,
+                                device=self.device,
+                                batch_size=batch_size,
+                                vocab_=self.vocab)
+        return
+
+    def model_size(self):
+        self.__model_status()
+        return get_model_nparams(self.model)
+
+    def finetune(self, clean_file, corrupt_file, data_dir="", validation_split=0.2, n_epochs=2,
+                 new_vocab_list: List = None):
+
+        if new_vocab_list:
+            raise NotImplementedError("Do not currently support modifying output vocabulary of the models "
+                                      "in the finetune step; however, new vocab is accepted at training time.")
+
+        # load data and split in train-validation
+        data_dir = DEFAULT_TRAINTEST_DATA_PATH if data_dir == "default" else data_dir
+        train_data = load_data(data_dir, clean_file, corrupt_file)
+        train_data, valid_data = train_validation_split(train_data, 0.8, seed=11690)
+        print("len of train and test data: ", len(train_data), len(valid_data))
+
+        # load vocab and model
+        self.__model_status()
+
+        # finetune
+        #############################################
+        # training and validation
+        #############################################
+        model, vocab = self.model, self.vocab
+        TRAIN_BATCH_SIZE, VALID_BATCH_SIZE = 16, 32
+        GRADIENT_ACC = 4
+        DEVICE = self.device
+        START_EPOCH, N_EPOCHS = 0, n_epochs
+        CHECKPOINT_PATH = os.path.join(self.ckpt_path if self.ckpt_path else data_dir, "new_models",
+                                       os.path.split(self.bert_pretrained_name_or_path)[-1])
+        if os.path.exists(CHECKPOINT_PATH):
+            num = 1
+            while True:
+                NEW_CHECKPOINT_PATH = CHECKPOINT_PATH + f"-{num}"
+                if not os.path.exists(NEW_CHECKPOINT_PATH):
+                    break
+                num += 1
+            CHECKPOINT_PATH = NEW_CHECKPOINT_PATH
+        VOCAB_PATH = os.path.join(CHECKPOINT_PATH, "vocab.pkl")
+        if not os.path.exists(CHECKPOINT_PATH):
+            os.makedirs(CHECKPOINT_PATH)
+        print(f"CHECKPOINT_PATH: {CHECKPOINT_PATH}")
+
+        # running stats
+        max_dev_acc, argmax_dev_acc = -1, -1
+        patience = 100
+
+        # Create an optimizer
+        param_optimizer = list(model.named_parameters())
+        no_decay = ['bias', 'LayerNorm.bias', 'LayerNorm.weight']
+        optimizer_grouped_parameters = [
+            {'params': [p for n, p in param_optimizer if not any(nd in n for nd in no_decay)], 'weight_decay': 0.01},
+            {'params': [p for n, p in param_optimizer if any(nd in n for nd in no_decay)], 'weight_decay': 0.0}
+        ]
+        t_total = int(len(train_data) / TRAIN_BATCH_SIZE / GRADIENT_ACC * N_EPOCHS)
+        if t_total == 0:
+            t_total = 1
+        optimizer = BertAdam(optimizer_grouped_parameters, lr=5e-5, warmup=0.1, t_total=t_total)
+
+        # model to device
+        model.to(DEVICE)
+
+        # load parameters if not training from scratch
+        if START_EPOCH > 1:
+            progress_write_file = (
+                open(os.path.join(CHECKPOINT_PATH, f"progress_retrain_from_epoch{START_EPOCH}.txt"), 'w')
+            )
+            model, optimizer, max_dev_acc, argmax_dev_acc = load_pretrained(model, CHECKPOINT_PATH, optimizer=optimizer)
+            progress_write_file.write(f"Training model params after loading from path: {CHECKPOINT_PATH}\n")
+        else:
+            progress_write_file = open(os.path.join(CHECKPOINT_PATH, "progress.txt"), 'w')
+            print(f"Training model params")
+            progress_write_file.write(f"Training model params\n")
+        progress_write_file.flush()
+
+        # train and eval
+        for epoch_id in range(START_EPOCH, N_EPOCHS + 1):
+            # check for patience
+            if (epoch_id - argmax_dev_acc) > patience:
+                print("patience count reached. early stopping initiated")
+                print("max_dev_acc: {}, argmax_dev_acc: {}".format(max_dev_acc, argmax_dev_acc))
+                break
+            # print epoch
+            print(f"In epoch: {epoch_id}")
+            progress_write_file.write(f"In epoch: {epoch_id}\n")
+            progress_write_file.flush()
+            # train loss and backprop
+            train_loss = 0.
+            train_acc = 0.
+            train_acc_count = 0.
+            print("train_data size: {}".format(len(train_data)))
+            progress_write_file.write("train_data size: {}\n".format(len(train_data)))
+            progress_write_file.flush()
+            train_data_iter = batch_iter(train_data, batch_size=TRAIN_BATCH_SIZE, shuffle=True)
+            nbatches = int(np.ceil(len(train_data) / TRAIN_BATCH_SIZE))
+            optimizer.zero_grad()
+            for batch_id, (batch_labels, batch_sentences) in enumerate(train_data_iter):
+                st_time = time.time()
+                # set batch data for bert
+                batch_labels_, batch_sentences_, batch_bert_inp, batch_bert_splits = \
+                    bert_tokenize_for_valid_examples(batch_labels, batch_sentences, self.bert_pretrained_name_or_path)
+                if len(batch_labels_) == 0:
+                    print("################")
+                    print("Not training the following lines due to pre-processing mismatch: \n")
+                    print([(a, b) for a, b in zip(batch_labels, batch_sentences)])
+                    print("################")
+                    continue
+                else:
+                    batch_labels, batch_sentences = batch_labels_, batch_sentences_
+                batch_bert_inp = {k: v.to(DEVICE) for k, v in batch_bert_inp.items()}
+                # set batch data for others
+                batch_labels, batch_lengths = labelize(batch_labels, vocab)
+                # batch_lengths = batch_lengths.to(device)
+                batch_labels = batch_labels.to(DEVICE)
+                # forward
+                model.train()
+                loss = model(batch_bert_inp, batch_bert_splits, targets=batch_labels)
+                batch_loss = loss.cpu().detach().numpy()
+                train_loss += batch_loss
+                # backward
+                if GRADIENT_ACC > 1:
+                    loss = loss / GRADIENT_ACC
+                loss.backward()
+                # step
+                if (batch_id + 1) % GRADIENT_ACC == 0 or batch_id >= nbatches - 1:
+                    # torch.nn.utils.clip_grad_norm_(model.parameters(), 1.0)
+                    optimizer.step()
+                    # scheduler.step()
+                    optimizer.zero_grad()
+                # compute accuracy in numpy
+                if batch_id % 10000 == 0:
+                    train_acc_count += 1
+                    model.eval()
+                    with torch.no_grad():
+                        _, batch_predictions = model(batch_bert_inp, batch_bert_splits, targets=batch_labels)
+                    model.train()
+                    batch_labels = batch_labels.cpu().detach().numpy()
+                    batch_lengths = batch_lengths.cpu().detach().numpy()
+                    ncorr, ntotal = batch_accuracy_func(batch_predictions, batch_labels, batch_lengths)
+                    batch_acc = ncorr / ntotal
+                    train_acc += batch_acc
+                    # update progress
+                progressBar(batch_id + 1,
+                            int(np.ceil(len(train_data) / TRAIN_BATCH_SIZE)),
+                            ["batch_time", "batch_loss", "avg_batch_loss", "batch_acc", "avg_batch_acc"],
+                            [time.time() - st_time, batch_loss, train_loss / (batch_id + 1), batch_acc,
+                             train_acc / train_acc_count])
+                if batch_id == 0 or (batch_id + 1) % 5000 == 0:
+                    nb = int(np.ceil(len(train_data) / TRAIN_BATCH_SIZE))
+                    progress_write_file.write(f"{batch_id + 1}/{nb}\n")
+                    progress_write_file.write(
+                        f"batch_time: {time.time() - st_time}, avg_batch_loss: {train_loss / (batch_id + 1)}, "
+                        f"avg_batch_acc: {train_acc / train_acc_count}\n")
+                    progress_write_file.flush()
+            print(f"\nEpoch {epoch_id} train_loss: {train_loss / (batch_id + 1)}")
+
+            # valid loss
+            valid_loss = 0.
+            valid_acc = 0.
+            print("valid_data size: {}".format(len(valid_data)))
+            progress_write_file.write("valid_data size: {}\n".format(len(valid_data)))
+            progress_write_file.flush()
+            valid_data_iter = batch_iter(valid_data, batch_size=VALID_BATCH_SIZE, shuffle=False)
+            for batch_id, (batch_labels, batch_sentences) in enumerate(valid_data_iter):
+                st_time = time.time()
+                # set batch data for bert
+                batch_labels_, batch_sentences_, batch_bert_inp, batch_bert_splits = \
+                    bert_tokenize_for_valid_examples(batch_labels, batch_sentences, self.bert_pretrained_name_or_path)
+                if len(batch_labels_) == 0:
+                    print("################")
+                    print("Not validating the following lines due to pre-processing mismatch: \n")
+                    print([(a, b) for a, b in zip(batch_labels, batch_sentences)])
+                    print("################")
+                    continue
+                else:
+                    batch_labels, batch_sentences = batch_labels_, batch_sentences_
+                batch_bert_inp = {k: v.to(DEVICE) for k, v in batch_bert_inp.items()}
+                # set batch data for others
+                batch_labels, batch_lengths = labelize(batch_labels, vocab)
+                # batch_lengths = batch_lengths.to(device)
+                batch_labels = batch_labels.to(DEVICE)
+                # forward
+                model.eval()
+                with torch.no_grad():
+                    batch_loss, batch_predictions = model(batch_bert_inp, batch_bert_splits, targets=batch_labels)
+                model.train()
+                valid_loss += batch_loss
+                # compute accuracy in numpy
+                batch_labels = batch_labels.cpu().detach().numpy()
+                batch_lengths = batch_lengths.cpu().detach().numpy()
+                ncorr, ntotal = batch_accuracy_func(batch_predictions, batch_labels, batch_lengths)
+                batch_acc = ncorr / ntotal
+                valid_acc += batch_acc
+                # update progress
+                progressBar(batch_id + 1,
+                            int(np.ceil(len(valid_data) / VALID_BATCH_SIZE)),
+                            ["batch_time", "batch_loss", "avg_batch_loss", "batch_acc", "avg_batch_acc"],
+                            [time.time() - st_time, batch_loss, valid_loss / (batch_id + 1), batch_acc,
+                             valid_acc / (batch_id + 1)])
+                if batch_id == 0 or (batch_id + 1) % 2000 == 0:
+                    nb = int(np.ceil(len(valid_data) / VALID_BATCH_SIZE))
+                    progress_write_file.write(f"{batch_id}/{nb}\n")
+                    progress_write_file.write(
+                        f"batch_time: {time.time() - st_time}, avg_batch_loss: {valid_loss / (batch_id + 1)}, "
+                        f"avg_batch_acc: {valid_acc / (batch_id + 1)}\n")
+                    progress_write_file.flush()
+            print(f"\nEpoch {epoch_id} valid_loss: {valid_loss / (batch_id + 1)}")
+
+            # save model, optimizer and test_predictions if val_acc is improved
+            if valid_acc >= max_dev_acc:
+                print(f"validation accuracy improved from {max_dev_acc:.4f} to {valid_acc:.4f}")
+                # name = "model.pth.tar".format(epoch_id)
+                # torch.save({
+                #     'epoch_id': epoch_id,
+                #     'max_dev_acc': max_dev_acc,
+                #     'argmax_dev_acc': argmax_dev_acc,
+                #     'model_state_dict': model.state_dict(),
+                #     'optimizer_state_dict': optimizer.state_dict()},
+                #     os.path.join(CHECKPOINT_PATH, name))
+                name = "pytorch_model.bin"
+                torch.save(model.state_dict(), os.path.join(CHECKPOINT_PATH, name))
+                print("Model saved at {} in epoch {}".format(os.path.join(CHECKPOINT_PATH, name), epoch_id))
+                save_vocab_dict(VOCAB_PATH, vocab)
+
+                # re-assign
+                max_dev_acc, argmax_dev_acc = valid_acc, epoch_id
+
+        print(f"Model and logs saved at {CHECKPOINT_PATH}")
+        return