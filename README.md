<h1 align="center">
<p>NeuSpell: A Neural Spelling Correction Toolkit
</h1>

# Contents

- [Installation & Quick Start](#Installation)
- Toolkit
    - [Introduction](#Introduction)
    - [Download Checkpoints](#Download-Checkpoints)
    - [Download Datasets](#Datasets)
    - [Demo Setup](#Demo-Setup)
    - [Text Noising](#Synthetic-data-creation)
- [Finetuning on custom data and creating new models](#Finetuning-on-custom-data-and-creating-new-models)
- [Applications](#Potential-applications-for-practitioners)
- [Additional Requirements](#Additional-requirements)

# Updates

### Latest

- April 2021:
    - APIs for creating synthetic data now available for English language.
      See [Synthetic data creation](#Synthetic-data-creation).
    - `neuspell` is now available through **pip**.
      See [Installation through pip](#Installation-through-pip)
    - Our library now supports training huggingface-based transformer models such DistilBERT,
      XLM-RoBERTa, etc. for spelling correction.
      See [Finetuning on custom data and creating new models](#Finetuning-on-custom-data-and-creating-new-models)
      section for more details.

### Previous

- March, 2021:
<<<<<<< HEAD
    - Code-base reformatted. Pending bug fixes and issues were resolved.
=======
    - Code-base reformatted. Addressed bug fixes and issues.
>>>>>>> aa3782c2
- November, 2020:
    - Neuspell's ```BERT``` pretrained model is now available as part of huggingface models
      as ```murali1996/bert-base-cased-spell-correction```. We provide an example code snippet
      at [./scripts/huggingface](./scripts/huggingface/huggingface-snippet-for-neuspell.py) for
      curious practitioners.
- September, 2020:
    - This work is accepted at EMNLP 2020 (system demonstrations)

# Installation

```bash
git clone https://github.com/neuspell/neuspell; cd neuspell
pip install -e .
```

To install extra requirements,

```bash
pip install -r extras-requirements.txt
```

or individually as:

```bash
pip install -e .[elmo]
pip install -e .[spacy]
```

NOTE: For _zsh_, use ".[elmo]" and ".[spacy]" instead

Additionally, ```spacy models``` can be downloaded as:

```bash
python -m spacy download en_core_web_sm
```

<<<<<<< HEAD
Then, download pretrained models of `neuspell`
following [Download Checkpoints](#Download-Checkpoints)
=======
Then, download pretrained models of `neuspell` following [Download Checkpoints](#Download-Checkpoints)
>>>>>>> aa3782c2

Here is a quick-start code snippet (command line usage) to use a checker model.
See [test_neuspell_correctors.py](./tests/test_neuspell_correctors.py) for more usage patterns.

```python
import neuspell
from neuspell import available_checkers, BertChecker

""" see available checkers """
print(f"available checkers: {neuspell.available_checkers()}")
# → available checkers: ['BertsclstmChecker', 'CnnlstmChecker', 'NestedlstmChecker', 'SclstmChecker', 'SclstmbertChecker', 'BertChecker', 'SclstmelmoChecker', 'ElmosclstmChecker']

""" select spell checkers & load """
checker = BertChecker()
checker.from_pretrained()

""" spell correction """
checker.correct("I luk foward to receving your reply")
# → "I look forward to receiving your reply"
checker.correct_strings(["I luk foward to receving your reply", ])
# → ["I look forward to receiving your reply"]
checker.correct_from_file(src="noisy_texts.txt")
# → "Found 450 mistakes in 322 lines, total_lines=350"

""" evaluation of models """
checker.evaluate(clean_file="bea60k.txt", corrupt_file="bea60k.noise.txt")
# → data size: 63044
# → total inference time for this data is: 998.13 secs
# → total token count: 1032061
# → confusion table: corr2corr:940937, corr2incorr:21060,
#                    incorr2corr:55889, incorr2incorr:14175
# → accuracy is 96.58%
# → word correction rate is 79.76%
```

Alternatively, once can also select and load a spell checker differently as follows:

```python
from neuspell import SclstmChecker

checker = SclstmChecker()
checker = checker.add_("elmo", at="input")  # "elmo" or "bert", "input" or "output"
checker.from_pretrained()
```

This feature of adding ELMO or BERT model is currently supported for selected models.
See [List of neural models in the toolkit](#List-of-neural-models-in-the-toolkit) for details.

<<<<<<< HEAD
If interested, follow [Additional Requirements](#Additional-requirements) for installing non-neural
spell checkers- ```Aspell``` and ```Jamspell```.
=======
If interested, follow [Additional Requirements](#Additional-requirements) for installing non-neural spell
checkers- ```Aspell``` and ```Jamspell```.
>>>>>>> aa3782c2

### Installation through pip

```bash
pip install neuspell
```

In v1.0, `allennlp` library is not automatically installed which is used for models containing ELMO.
Hence, to utilize those checkers, do a source install as
in [Installation & Quick Start](#Installation)

# Toolkit

### Introduction

NeuSpell is an open-source toolkit for context sensitive spelling correction in English. This
toolkit comprises of 10 spell checkers, with evaluations on naturally occurring mis-spellings from
multiple (publicly available) sources. To make neural models for spell checking context dependent, (
i) we train neural models using spelling errors in context, synthetically constructed by reverse
engineering isolated mis-spellings; and  (ii) use richer representations of the context.This toolkit
enables NLP practitioners to use our proposed and existing spelling correction systems, both via a
simple unified command line, as well as a web interface. Among many potential applications, we
demonstrate the utility of our spell-checkers in combating adversarial misspellings.

##### Live demo available at <http://neuspell.github.io/>

<p align="center">
    <br>
    <img src="https://github.com/neuspell/neuspell/blob/master/images/ui.png?raw=true" width="400"/>
    <br>
<p>

##### List of neural models in the toolkit:

- [```CNN-LSTM```](https://drive.google.com/file/d/14XiDY4BJ144fVGE2cfWfwyjnMwBcwhNa/view?usp=sharing)
- [```SC-LSTM```](https://drive.google.com/file/d/1OvbkdBXawnefQF1d-tUrd9lxiAH1ULtr/view?usp=sharing)
- [```Nested-LSTM```](https://drive.google.com/file/d/19ZhWvBaZqrsP5cGqBJdFPtufdyBqQprI/view?usp=sharing)
- [```BERT```](https://huggingface.co/transformers/bertology.html)
- [```SC-LSTM plus ELMO (at input)```](https://drive.google.com/file/d/1mjLFuQ0vWOOpPqTVkFZ_MSHiuVUmgHSK/view?usp=sharing)
- [```SC-LSTM plus ELMO (at output)```](https://drive.google.com/file/d/1P8vX9ByOBQpN9oeho_iOJmFJByv1ifI5/view?usp=sharing)
- [```SC-LSTM plus BERT (at input)```](https://huggingface.co/transformers/bertology.html)
- [```SC-LSTM plus BERT (at output)```](https://huggingface.co/transformers/bertology.html)

<p align="center">
    <br>
    <img src="https://github.com/neuspell/neuspell/blob/master/images/pipeline.jpeg?raw=true" width="400"/>
    <br>
    This pipeline corresponds to the `SC-LSTM plus ELMO (at input)` model.
<p>

##### Performances

| Spell<br>Checker    | Word<br>Correction <br>Rate | Time per<br>sentence <br>(in milliseconds) |
|-------------------------------------|-----------------------|--------------------------------------|
| ```Aspell```                        | 48.7                  | 7.3*                                 |
| ``` Jamspell```                     | 68.9                  | 2.6*                                 |
| ```CNN-LSTM```                      | 75.8                  | 4.2                                  |
| ```SC-LSTM```                       | 76.7                  | 2.8                                  |
| ```Nested-LSTM```                   | 77.3                  | 6.4                                  |
| ```BERT```                          | 79.1                  | 7.1                                  |
| ```SC-LSTM plus ELMO (at input)```  |  79.8                 | 15.8                                 |
| ```SC-LSTM plus ELMO (at output)``` | 78.5                  | 16.3                                 |
| ```SC-LSTM plus BERT (at input)```  | 77.0                  | 6.7                                  |
| ```SC-LSTM plus BERT (at output)``` | 76.0                  | 7.2                                  |

Performance of different correctors in the NeuSpell toolkit on the  ```BEA-60K```  dataset with
real-world spelling mistakes. ∗ indicates evaluation on a CPU (for others we use a GeForce RTX 2080
Ti GPU).

### Download Checkpoints

<<<<<<< HEAD
To download selected checkpoints, select a **Checkpoint name** from below and then run download.
Each checkpoint is associated with a neural spell checker as shown in the table.
=======
To download selected checkpoints, select a **Checkpoint name** from below and then run download. Each checkpoint is
associated with a neural spell checker as shown in the table.
>>>>>>> aa3782c2

| Spell Checker                       | Class               | Checkpoint name             | Disk space (approx.) |
|-------------------------------------|---------------------|-----------------------------|----------------------|
| ```CNN-LSTM```                      | `CnnlstmChecker`    | 'cnn-lstm-probwordnoise'    | 450 MB               |
| ```SC-LSTM```                       | `SclstmChecker`     | 'scrnn-probwordnoise'       | 450 MB               |
| ```Nested-LSTM```                   | `NestedlstmChecker` | 'lstm-lstm-probwordnoise'   | 455 MB               |
| ```BERT```                          | `BertChecker`       | 'subwordbert-probwordnoise' | 740 MB               |
| ```SC-LSTM plus ELMO (at input)```  | `ElmosclstmChecker` | 'elmoscrnn-probwordnoise'   | 840 MB               |
| ```SC-LSTM plus BERT (at input)```  | `BertsclstmChecker` | 'bertscrnn-probwordnoise'   | 900 MB               |
| ```SC-LSTM plus BERT (at output)``` | `SclstmbertChecker` | 'scrnnbert-probwordnoise'   | 1.19 GB              |
| ```SC-LSTM plus ELMO (at output)``` | `SclstmelmoChecker` | 'scrnnelmo-probwordnoise'   | 1.23 GB              |

```python
import neuspell

<<<<<<< HEAD
neuspell.seq_modeling.download_pretrained_model("subwordbert-probwordnoise")
```

Alternatively, download all Neuspell neural models by running the following (available in versions
after v1.0):
=======
neuspell.seq_modeling.downloads.download_pretrained_model("subwordbert-probwordnoise")
```

Alternatively, download all Neuspell neural models by running the following (available in versions after v1.0):
>>>>>>> aa3782c2

```python
import neuspell

<<<<<<< HEAD
neuspell.seq_modeling.download_pretrained_model("_all_")
=======
neuspell.seq_modeling.downloads.download_pretrained_model("_all_")
>>>>>>> aa3782c2
```

Alternatively,

### Datasets

We curate several synthetic and natural datasets for training/evaluating neuspell models. For full
details, check our [paper](#Citation). Run the following to download all the datasets.

```
cd data/traintest
python download_datafiles.py 
```

See ```data/traintest/README.md``` for more details.

Train files are dubbed with names ```.random```, ```.word```, ```.prob```, ```.probword``` for
different noising startegies used to create them. For each strategy (
see [Synthetic data creation](#Synthetic-data-creation)), we noise ∼20% of the tokens in the clean
corpus. We use 1.6 Million sentences from
the [```One billion word benchmark```](https://arxiv.org/abs/1312.3005) dataset as our clean corpus.

### Demo Setup

In order to setup a demo, follow these steps:

<<<<<<< HEAD
- Do [Installation](#Installation) and then install flask requirements
  as  ```pip install -e ".[flask]"```
- Download [checkpoints](#Pretrained-models) (__Note__: If you wish to use only one of the neural
  checkers, you need to manually disable others in the imports
  of [./scripts/flask-server/app.py](./scripts/flask-server/app.py))
=======
- Do [Installation](#Installation) and then install flask requirements as  ```pip install -e ".[flask]"```
- Download [checkpoints](#Pretrained-models) (__Note__: If you wish to use only one of the neural checkers, you need to
  manually disable others in the imports of [./scripts/flask-server/app.py](./scripts/flask-server/app.py))
>>>>>>> aa3782c2
- Start a flask server in folder [./scripts/flask-server](./scripts/flask-server) by
  running `CUDA_VISIBLE_DEVICES=0 python app.py`
  (on GPU) or `python app.py` (on CPU)

### Synthetic data creation

##### English

This toolkit offers 3 kinds of noising strategies (identfied from existing literature) to generate
synthetic parallel training data to train neural models for spell correction. The strategies include
a simple lookup based noisy spelling replacement (`en-word-replacement-noise`), a character level
noise induction such as swapping/deleting/adding/replacing characters (`en-char-replacement-noise`),
and a confusion matrix based probabilistic character replacement driven by mistakes patterns in a
large corpus of spelling mistakes (`en-probchar-replacement-noise`). For full details about these
approaches, checkout our [paper](#Citation).

Following are the corresponding class mappings to utilize the above noise curations. As some
pre-built data files are used for some of the noisers, we also provide their approximate disk space.

| Folder                          | Class name                                | Disk space (approx.) |
|---------------------------------|-------------------------------------------|----------------------|
| `en-word-replacement-noise`     | `WordReplacementNoiser`                   | 2 MB                 |
| `en-char-replacement-noise`     | `CharacterReplacementNoiser`              | --                   |
| `en-probchar-replacement-noise` | `ProbabilisticCharacterReplacementNoiser` | 80 MB                |

Following is a snippet for using these noisers-

```python
from neuspell.noisers import WordReplacementNoiser

example_texts = [
    "This is an example sentence to demonstrate noising in the neuspell repository.",
    "Here is another such amazing example !!"
]

word_repl_noiser = WordReplacementNoiser(language="english")
word_repl_noiser.load_resources()
noise_texts = word_repl_noiser.noise(example_texts)
print(noise_texts)
```

##### Other languages

```
Coming Soon ...
```

# Finetuning on custom data and creating new models

### Finetuning on top of `neuspell` pretrained models

```python
from neuspell import BertChecker

checker = BertChecker()
checker.from_pretrained()
checker.finetune(clean_file="sample_clean.txt", corrupt_file="sample_corrupt.txt", data_dir="default")
```

This feature is only available for `BertChecker` and `ElmosclstmChecker`.

### Training other Transformers/BERT-based models

We now support initializing a huggingface model and finetuning it on your custom data. Here is a
code snippet demonstrating that:

First mark your files containing clean and corrupt texts in a line-seperated format

```python
from neuspell.commons import DEFAULT_TRAINTEST_DATA_PATH

data_dir = DEFAULT_TRAINTEST_DATA_PATH
clean_file = "sample_clean.txt"
corrupt_file = "sample_corrupt.txt"
```

```python
from neuspell.seq_modeling.helpers import load_data, train_validation_split
from neuspell.seq_modeling.helpers import get_tokens
from neuspell import BertChecker

# Step-0: Load your train and test files, create a validation split
train_data = load_data(data_dir, clean_file, corrupt_file)
train_data, valid_data = train_validation_split(train_data, 0.8, seed=11690)

# Step-1: Create vocab file. This serves as the target vocab file and we use the defined model's default huggingface
# tokenizer to tokenize inputs appropriately.
vocab = get_tokens([i[0] for i in train_data], keep_simple=True, min_max_freq=(1, float("inf")), topk=100000)

# # Step-2: Initialize a model
checker = BertChecker(device="cuda")
checker.from_huggingface(bert_pretrained_name_or_path="distilbert-base-cased", vocab=vocab)

# Step-3: Finetune the model on your dataset
checker.finetune(clean_file=clean_file, corrupt_file=corrupt_file, data_dir=data_dir)
```

You can further evaluate your model on a custom data as follows:

```python
from neuspell import BertChecker

checker = BertChecker()
checker.from_pretrained(
    bert_pretrained_name_or_path="distilbert-base-cased",
    ckpt_path=f"{data_dir}/new_models/distilbert-base-cased"  # "<folder where the model is saved>"
)
checker.evaluate(clean_file=clean_file, corrupt_file=corrupt_file, data_dir=data_dir)
```

### Multilingual Models

Following usage above, once can now seamlessly utilize multilingual models such
as `xlm-roberta-base`,
`bert-base-multilingual-cased` and `distilbert-base-multilingual-cased` on a non-English script.

# Potential applications for practitioners

- Defenses against adversarial attacks in NLP
    - example implementation available in folder ```./applications/Adversarial-Misspellings-arxiv```
      . See [README.md](./applications/README.md).
- Improving OCR text correction systems
- Improving grammatical error correction systems
- Improving Intent/Domain classifiers in conversational AI
- Spell Checking in Collaboration and Productivity tools

# Additional requirements

Requirements for ```Aspell``` checker:

```
wget https://files.pythonhosted.org/packages/53/30/d995126fe8c4800f7a9b31aa0e7e5b2896f5f84db4b7513df746b2a286da/aspell-python-py3-1.15.tar.bz2
tar -C . -xvf aspell-python-py3-1.15.tar.bz2
cd aspell-python-py3-1.15
python setup.py install
```

Requirements for ```Jamspell``` checker:

```
sudo apt-get install -y swig3.0
wget -P ./ https://github.com/bakwc/JamSpell-models/raw/master/en.tar.gz
tar xf ./en.tar.gz --directory ./
```

# Citation

```
@inproceedings{jayanthi-etal-2020-neuspell,
    title = "{N}eu{S}pell: A Neural Spelling Correction Toolkit",
    author = "Jayanthi, Sai Muralidhar  and
      Pruthi, Danish  and
      Neubig, Graham",
    booktitle = "Proceedings of the 2020 Conference on Empirical Methods in Natural Language Processing: System Demonstrations",
    month = oct,
    year = "2020",
    address = "Online",
    publisher = "Association for Computational Linguistics",
    url = "https://www.aclweb.org/anthology/2020.emnlp-demos.21",
    doi = "10.18653/v1/2020.emnlp-demos.21",
    pages = "158--164",
    abstract = "We introduce NeuSpell, an open-source toolkit for spelling correction in English. Our toolkit comprises ten different models, and benchmarks them on naturally occurring misspellings from multiple sources. We find that many systems do not adequately leverage the context around the misspelt token. To remedy this, (i) we train neural models using spelling errors in context, synthetically constructed by reverse engineering isolated misspellings; and (ii) use richer representations of the context. By training on our synthetic examples, correction rates improve by 9{\%} (absolute) compared to the case when models are trained on randomly sampled character perturbations. Using richer contextual representations boosts the correction rate by another 3{\%}. Our toolkit enables practitioners to use our proposed and existing spelling correction systems, both via a simple unified command line, as well as a web interface. Among many potential applications, we demonstrate the utility of our spell-checkers in combating adversarial misspellings. The toolkit can be accessed at neuspell.github.io.",
}
```

[Link](https://www.aclweb.org/anthology/2020.emnlp-demos.21/) for the publication. Any questions or
suggestions, please contact the authors at jsaimurali001 [at] gmail [dot] com<|MERGE_RESOLUTION|>--- conflicted
+++ resolved
@@ -1,454 +1,421 @@
-<h1 align="center">
-<p>NeuSpell: A Neural Spelling Correction Toolkit
-</h1>
-
-# Contents
-
-- [Installation & Quick Start](#Installation)
-- Toolkit
-    - [Introduction](#Introduction)
-    - [Download Checkpoints](#Download-Checkpoints)
-    - [Download Datasets](#Datasets)
-    - [Demo Setup](#Demo-Setup)
-    - [Text Noising](#Synthetic-data-creation)
-- [Finetuning on custom data and creating new models](#Finetuning-on-custom-data-and-creating-new-models)
-- [Applications](#Potential-applications-for-practitioners)
-- [Additional Requirements](#Additional-requirements)
-
-# Updates
-
-### Latest
-
-- April 2021:
-    - APIs for creating synthetic data now available for English language.
-      See [Synthetic data creation](#Synthetic-data-creation).
-    - `neuspell` is now available through **pip**.
-      See [Installation through pip](#Installation-through-pip)
-    - Our library now supports training huggingface-based transformer models such DistilBERT,
-      XLM-RoBERTa, etc. for spelling correction.
-      See [Finetuning on custom data and creating new models](#Finetuning-on-custom-data-and-creating-new-models)
-      section for more details.
-
-### Previous
-
-- March, 2021:
-<<<<<<< HEAD
-    - Code-base reformatted. Pending bug fixes and issues were resolved.
-=======
-    - Code-base reformatted. Addressed bug fixes and issues.
->>>>>>> aa3782c2
-- November, 2020:
-    - Neuspell's ```BERT``` pretrained model is now available as part of huggingface models
-      as ```murali1996/bert-base-cased-spell-correction```. We provide an example code snippet
-      at [./scripts/huggingface](./scripts/huggingface/huggingface-snippet-for-neuspell.py) for
-      curious practitioners.
-- September, 2020:
-    - This work is accepted at EMNLP 2020 (system demonstrations)
-
-# Installation
-
-```bash
-git clone https://github.com/neuspell/neuspell; cd neuspell
-pip install -e .
-```
-
-To install extra requirements,
-
-```bash
-pip install -r extras-requirements.txt
-```
-
-or individually as:
-
-```bash
-pip install -e .[elmo]
-pip install -e .[spacy]
-```
-
-NOTE: For _zsh_, use ".[elmo]" and ".[spacy]" instead
-
-Additionally, ```spacy models``` can be downloaded as:
-
-```bash
-python -m spacy download en_core_web_sm
-```
-
-<<<<<<< HEAD
-Then, download pretrained models of `neuspell`
-following [Download Checkpoints](#Download-Checkpoints)
-=======
-Then, download pretrained models of `neuspell` following [Download Checkpoints](#Download-Checkpoints)
->>>>>>> aa3782c2
-
-Here is a quick-start code snippet (command line usage) to use a checker model.
-See [test_neuspell_correctors.py](./tests/test_neuspell_correctors.py) for more usage patterns.
-
-```python
-import neuspell
-from neuspell import available_checkers, BertChecker
-
-""" see available checkers """
-print(f"available checkers: {neuspell.available_checkers()}")
-# → available checkers: ['BertsclstmChecker', 'CnnlstmChecker', 'NestedlstmChecker', 'SclstmChecker', 'SclstmbertChecker', 'BertChecker', 'SclstmelmoChecker', 'ElmosclstmChecker']
-
-""" select spell checkers & load """
-checker = BertChecker()
-checker.from_pretrained()
-
-""" spell correction """
-checker.correct("I luk foward to receving your reply")
-# → "I look forward to receiving your reply"
-checker.correct_strings(["I luk foward to receving your reply", ])
-# → ["I look forward to receiving your reply"]
-checker.correct_from_file(src="noisy_texts.txt")
-# → "Found 450 mistakes in 322 lines, total_lines=350"
-
-""" evaluation of models """
-checker.evaluate(clean_file="bea60k.txt", corrupt_file="bea60k.noise.txt")
-# → data size: 63044
-# → total inference time for this data is: 998.13 secs
-# → total token count: 1032061
-# → confusion table: corr2corr:940937, corr2incorr:21060,
-#                    incorr2corr:55889, incorr2incorr:14175
-# → accuracy is 96.58%
-# → word correction rate is 79.76%
-```
-
-Alternatively, once can also select and load a spell checker differently as follows:
-
-```python
-from neuspell import SclstmChecker
-
-checker = SclstmChecker()
-checker = checker.add_("elmo", at="input")  # "elmo" or "bert", "input" or "output"
-checker.from_pretrained()
-```
-
-This feature of adding ELMO or BERT model is currently supported for selected models.
-See [List of neural models in the toolkit](#List-of-neural-models-in-the-toolkit) for details.
-
-<<<<<<< HEAD
-If interested, follow [Additional Requirements](#Additional-requirements) for installing non-neural
-spell checkers- ```Aspell``` and ```Jamspell```.
-=======
-If interested, follow [Additional Requirements](#Additional-requirements) for installing non-neural spell
-checkers- ```Aspell``` and ```Jamspell```.
->>>>>>> aa3782c2
-
-### Installation through pip
-
-```bash
-pip install neuspell
-```
-
-In v1.0, `allennlp` library is not automatically installed which is used for models containing ELMO.
-Hence, to utilize those checkers, do a source install as
-in [Installation & Quick Start](#Installation)
-
-# Toolkit
-
-### Introduction
-
-NeuSpell is an open-source toolkit for context sensitive spelling correction in English. This
-toolkit comprises of 10 spell checkers, with evaluations on naturally occurring mis-spellings from
-multiple (publicly available) sources. To make neural models for spell checking context dependent, (
-i) we train neural models using spelling errors in context, synthetically constructed by reverse
-engineering isolated mis-spellings; and  (ii) use richer representations of the context.This toolkit
-enables NLP practitioners to use our proposed and existing spelling correction systems, both via a
-simple unified command line, as well as a web interface. Among many potential applications, we
-demonstrate the utility of our spell-checkers in combating adversarial misspellings.
-
-##### Live demo available at <http://neuspell.github.io/>
-
-<p align="center">
-    <br>
-    <img src="https://github.com/neuspell/neuspell/blob/master/images/ui.png?raw=true" width="400"/>
-    <br>
-<p>
-
-##### List of neural models in the toolkit:
-
-- [```CNN-LSTM```](https://drive.google.com/file/d/14XiDY4BJ144fVGE2cfWfwyjnMwBcwhNa/view?usp=sharing)
-- [```SC-LSTM```](https://drive.google.com/file/d/1OvbkdBXawnefQF1d-tUrd9lxiAH1ULtr/view?usp=sharing)
-- [```Nested-LSTM```](https://drive.google.com/file/d/19ZhWvBaZqrsP5cGqBJdFPtufdyBqQprI/view?usp=sharing)
-- [```BERT```](https://huggingface.co/transformers/bertology.html)
-- [```SC-LSTM plus ELMO (at input)```](https://drive.google.com/file/d/1mjLFuQ0vWOOpPqTVkFZ_MSHiuVUmgHSK/view?usp=sharing)
-- [```SC-LSTM plus ELMO (at output)```](https://drive.google.com/file/d/1P8vX9ByOBQpN9oeho_iOJmFJByv1ifI5/view?usp=sharing)
-- [```SC-LSTM plus BERT (at input)```](https://huggingface.co/transformers/bertology.html)
-- [```SC-LSTM plus BERT (at output)```](https://huggingface.co/transformers/bertology.html)
-
-<p align="center">
-    <br>
-    <img src="https://github.com/neuspell/neuspell/blob/master/images/pipeline.jpeg?raw=true" width="400"/>
-    <br>
-    This pipeline corresponds to the `SC-LSTM plus ELMO (at input)` model.
-<p>
-
-##### Performances
-
-| Spell<br>Checker    | Word<br>Correction <br>Rate | Time per<br>sentence <br>(in milliseconds) |
-|-------------------------------------|-----------------------|--------------------------------------|
-| ```Aspell```                        | 48.7                  | 7.3*                                 |
-| ``` Jamspell```                     | 68.9                  | 2.6*                                 |
-| ```CNN-LSTM```                      | 75.8                  | 4.2                                  |
-| ```SC-LSTM```                       | 76.7                  | 2.8                                  |
-| ```Nested-LSTM```                   | 77.3                  | 6.4                                  |
-| ```BERT```                          | 79.1                  | 7.1                                  |
-| ```SC-LSTM plus ELMO (at input)```  |  79.8                 | 15.8                                 |
-| ```SC-LSTM plus ELMO (at output)``` | 78.5                  | 16.3                                 |
-| ```SC-LSTM plus BERT (at input)```  | 77.0                  | 6.7                                  |
-| ```SC-LSTM plus BERT (at output)``` | 76.0                  | 7.2                                  |
-
-Performance of different correctors in the NeuSpell toolkit on the  ```BEA-60K```  dataset with
-real-world spelling mistakes. ∗ indicates evaluation on a CPU (for others we use a GeForce RTX 2080
-Ti GPU).
-
-### Download Checkpoints
-
-<<<<<<< HEAD
-To download selected checkpoints, select a **Checkpoint name** from below and then run download.
-Each checkpoint is associated with a neural spell checker as shown in the table.
-=======
-To download selected checkpoints, select a **Checkpoint name** from below and then run download. Each checkpoint is
-associated with a neural spell checker as shown in the table.
->>>>>>> aa3782c2
-
-| Spell Checker                       | Class               | Checkpoint name             | Disk space (approx.) |
-|-------------------------------------|---------------------|-----------------------------|----------------------|
-| ```CNN-LSTM```                      | `CnnlstmChecker`    | 'cnn-lstm-probwordnoise'    | 450 MB               |
-| ```SC-LSTM```                       | `SclstmChecker`     | 'scrnn-probwordnoise'       | 450 MB               |
-| ```Nested-LSTM```                   | `NestedlstmChecker` | 'lstm-lstm-probwordnoise'   | 455 MB               |
-| ```BERT```                          | `BertChecker`       | 'subwordbert-probwordnoise' | 740 MB               |
-| ```SC-LSTM plus ELMO (at input)```  | `ElmosclstmChecker` | 'elmoscrnn-probwordnoise'   | 840 MB               |
-| ```SC-LSTM plus BERT (at input)```  | `BertsclstmChecker` | 'bertscrnn-probwordnoise'   | 900 MB               |
-| ```SC-LSTM plus BERT (at output)``` | `SclstmbertChecker` | 'scrnnbert-probwordnoise'   | 1.19 GB              |
-| ```SC-LSTM plus ELMO (at output)``` | `SclstmelmoChecker` | 'scrnnelmo-probwordnoise'   | 1.23 GB              |
-
-```python
-import neuspell
-
-<<<<<<< HEAD
-neuspell.seq_modeling.download_pretrained_model("subwordbert-probwordnoise")
-```
-
-Alternatively, download all Neuspell neural models by running the following (available in versions
-after v1.0):
-=======
-neuspell.seq_modeling.downloads.download_pretrained_model("subwordbert-probwordnoise")
-```
-
-Alternatively, download all Neuspell neural models by running the following (available in versions after v1.0):
->>>>>>> aa3782c2
-
-```python
-import neuspell
-
-<<<<<<< HEAD
-neuspell.seq_modeling.download_pretrained_model("_all_")
-=======
-neuspell.seq_modeling.downloads.download_pretrained_model("_all_")
->>>>>>> aa3782c2
-```
-
-Alternatively,
-
-### Datasets
-
-We curate several synthetic and natural datasets for training/evaluating neuspell models. For full
-details, check our [paper](#Citation). Run the following to download all the datasets.
-
-```
-cd data/traintest
-python download_datafiles.py 
-```
-
-See ```data/traintest/README.md``` for more details.
-
-Train files are dubbed with names ```.random```, ```.word```, ```.prob```, ```.probword``` for
-different noising startegies used to create them. For each strategy (
-see [Synthetic data creation](#Synthetic-data-creation)), we noise ∼20% of the tokens in the clean
-corpus. We use 1.6 Million sentences from
-the [```One billion word benchmark```](https://arxiv.org/abs/1312.3005) dataset as our clean corpus.
-
-### Demo Setup
-
-In order to setup a demo, follow these steps:
-
-<<<<<<< HEAD
-- Do [Installation](#Installation) and then install flask requirements
-  as  ```pip install -e ".[flask]"```
-- Download [checkpoints](#Pretrained-models) (__Note__: If you wish to use only one of the neural
-  checkers, you need to manually disable others in the imports
-  of [./scripts/flask-server/app.py](./scripts/flask-server/app.py))
-=======
-- Do [Installation](#Installation) and then install flask requirements as  ```pip install -e ".[flask]"```
-- Download [checkpoints](#Pretrained-models) (__Note__: If you wish to use only one of the neural checkers, you need to
-  manually disable others in the imports of [./scripts/flask-server/app.py](./scripts/flask-server/app.py))
->>>>>>> aa3782c2
-- Start a flask server in folder [./scripts/flask-server](./scripts/flask-server) by
-  running `CUDA_VISIBLE_DEVICES=0 python app.py`
-  (on GPU) or `python app.py` (on CPU)
-
-### Synthetic data creation
-
-##### English
-
-This toolkit offers 3 kinds of noising strategies (identfied from existing literature) to generate
-synthetic parallel training data to train neural models for spell correction. The strategies include
-a simple lookup based noisy spelling replacement (`en-word-replacement-noise`), a character level
-noise induction such as swapping/deleting/adding/replacing characters (`en-char-replacement-noise`),
-and a confusion matrix based probabilistic character replacement driven by mistakes patterns in a
-large corpus of spelling mistakes (`en-probchar-replacement-noise`). For full details about these
-approaches, checkout our [paper](#Citation).
-
-Following are the corresponding class mappings to utilize the above noise curations. As some
-pre-built data files are used for some of the noisers, we also provide their approximate disk space.
-
-| Folder                          | Class name                                | Disk space (approx.) |
-|---------------------------------|-------------------------------------------|----------------------|
-| `en-word-replacement-noise`     | `WordReplacementNoiser`                   | 2 MB                 |
-| `en-char-replacement-noise`     | `CharacterReplacementNoiser`              | --                   |
-| `en-probchar-replacement-noise` | `ProbabilisticCharacterReplacementNoiser` | 80 MB                |
-
-Following is a snippet for using these noisers-
-
-```python
-from neuspell.noisers import WordReplacementNoiser
-
-example_texts = [
-    "This is an example sentence to demonstrate noising in the neuspell repository.",
-    "Here is another such amazing example !!"
-]
-
-word_repl_noiser = WordReplacementNoiser(language="english")
-word_repl_noiser.load_resources()
-noise_texts = word_repl_noiser.noise(example_texts)
-print(noise_texts)
-```
-
-##### Other languages
-
-```
-Coming Soon ...
-```
-
-# Finetuning on custom data and creating new models
-
-### Finetuning on top of `neuspell` pretrained models
-
-```python
-from neuspell import BertChecker
-
-checker = BertChecker()
-checker.from_pretrained()
-checker.finetune(clean_file="sample_clean.txt", corrupt_file="sample_corrupt.txt", data_dir="default")
-```
-
-This feature is only available for `BertChecker` and `ElmosclstmChecker`.
-
-### Training other Transformers/BERT-based models
-
-We now support initializing a huggingface model and finetuning it on your custom data. Here is a
-code snippet demonstrating that:
-
-First mark your files containing clean and corrupt texts in a line-seperated format
-
-```python
-from neuspell.commons import DEFAULT_TRAINTEST_DATA_PATH
-
-data_dir = DEFAULT_TRAINTEST_DATA_PATH
-clean_file = "sample_clean.txt"
-corrupt_file = "sample_corrupt.txt"
-```
-
-```python
-from neuspell.seq_modeling.helpers import load_data, train_validation_split
-from neuspell.seq_modeling.helpers import get_tokens
-from neuspell import BertChecker
-
-# Step-0: Load your train and test files, create a validation split
-train_data = load_data(data_dir, clean_file, corrupt_file)
-train_data, valid_data = train_validation_split(train_data, 0.8, seed=11690)
-
-# Step-1: Create vocab file. This serves as the target vocab file and we use the defined model's default huggingface
-# tokenizer to tokenize inputs appropriately.
-vocab = get_tokens([i[0] for i in train_data], keep_simple=True, min_max_freq=(1, float("inf")), topk=100000)
-
-# # Step-2: Initialize a model
-checker = BertChecker(device="cuda")
-checker.from_huggingface(bert_pretrained_name_or_path="distilbert-base-cased", vocab=vocab)
-
-# Step-3: Finetune the model on your dataset
-checker.finetune(clean_file=clean_file, corrupt_file=corrupt_file, data_dir=data_dir)
-```
-
-You can further evaluate your model on a custom data as follows:
-
-```python
-from neuspell import BertChecker
-
-checker = BertChecker()
-checker.from_pretrained(
-    bert_pretrained_name_or_path="distilbert-base-cased",
-    ckpt_path=f"{data_dir}/new_models/distilbert-base-cased"  # "<folder where the model is saved>"
-)
-checker.evaluate(clean_file=clean_file, corrupt_file=corrupt_file, data_dir=data_dir)
-```
-
-### Multilingual Models
-
-Following usage above, once can now seamlessly utilize multilingual models such
-as `xlm-roberta-base`,
-`bert-base-multilingual-cased` and `distilbert-base-multilingual-cased` on a non-English script.
-
-# Potential applications for practitioners
-
-- Defenses against adversarial attacks in NLP
-    - example implementation available in folder ```./applications/Adversarial-Misspellings-arxiv```
-      . See [README.md](./applications/README.md).
-- Improving OCR text correction systems
-- Improving grammatical error correction systems
-- Improving Intent/Domain classifiers in conversational AI
-- Spell Checking in Collaboration and Productivity tools
-
-# Additional requirements
-
-Requirements for ```Aspell``` checker:
-
-```
-wget https://files.pythonhosted.org/packages/53/30/d995126fe8c4800f7a9b31aa0e7e5b2896f5f84db4b7513df746b2a286da/aspell-python-py3-1.15.tar.bz2
-tar -C . -xvf aspell-python-py3-1.15.tar.bz2
-cd aspell-python-py3-1.15
-python setup.py install
-```
-
-Requirements for ```Jamspell``` checker:
-
-```
-sudo apt-get install -y swig3.0
-wget -P ./ https://github.com/bakwc/JamSpell-models/raw/master/en.tar.gz
-tar xf ./en.tar.gz --directory ./
-```
-
-# Citation
-
-```
-@inproceedings{jayanthi-etal-2020-neuspell,
-    title = "{N}eu{S}pell: A Neural Spelling Correction Toolkit",
-    author = "Jayanthi, Sai Muralidhar  and
-      Pruthi, Danish  and
-      Neubig, Graham",
-    booktitle = "Proceedings of the 2020 Conference on Empirical Methods in Natural Language Processing: System Demonstrations",
-    month = oct,
-    year = "2020",
-    address = "Online",
-    publisher = "Association for Computational Linguistics",
-    url = "https://www.aclweb.org/anthology/2020.emnlp-demos.21",
-    doi = "10.18653/v1/2020.emnlp-demos.21",
-    pages = "158--164",
-    abstract = "We introduce NeuSpell, an open-source toolkit for spelling correction in English. Our toolkit comprises ten different models, and benchmarks them on naturally occurring misspellings from multiple sources. We find that many systems do not adequately leverage the context around the misspelt token. To remedy this, (i) we train neural models using spelling errors in context, synthetically constructed by reverse engineering isolated misspellings; and (ii) use richer representations of the context. By training on our synthetic examples, correction rates improve by 9{\%} (absolute) compared to the case when models are trained on randomly sampled character perturbations. Using richer contextual representations boosts the correction rate by another 3{\%}. Our toolkit enables practitioners to use our proposed and existing spelling correction systems, both via a simple unified command line, as well as a web interface. Among many potential applications, we demonstrate the utility of our spell-checkers in combating adversarial misspellings. The toolkit can be accessed at neuspell.github.io.",
-}
-```
-
-[Link](https://www.aclweb.org/anthology/2020.emnlp-demos.21/) for the publication. Any questions or
-suggestions, please contact the authors at jsaimurali001 [at] gmail [dot] com+<h1 align="center">
+<p>NeuSpell: A Neural Spelling Correction Toolkit
+</h1>
+
+# Contents
+
+- [Installation & Quick Start](#Installation)
+- Toolkit
+    - [Introduction](#Introduction)
+    - [Download Checkpoints](#Download-Checkpoints)
+    - [Download Datasets](#Datasets)
+    - [Demo Setup](#Demo-Setup)
+    - [Text Noising](#Synthetic-data-creation)
+- [Finetuning on custom data and creating new models](#Finetuning-on-custom-data-and-creating-new-models)
+- [Applications](#Potential-applications-for-practitioners)
+- [Additional Requirements](#Additional-requirements)
+
+# Updates
+
+### Latest
+
+- April 2021:
+    - APIs for creating synthetic data now available for English language.
+      See [Synthetic data creation](#Synthetic-data-creation).
+    - `neuspell` is now available through **pip**.
+      See [Installation through pip](#Installation-through-pip)
+    - Our library now supports training huggingface-based transformer models such DistilBERT,
+      XLM-RoBERTa, etc. for spelling correction.
+      See [Finetuning on custom data and creating new models](#Finetuning-on-custom-data-and-creating-new-models)
+      section for more details.
+
+### Previous
+
+- March, 2021:
+    - Code-base reformatted. Pending bug fixes and issues were resolved.
+- November, 2020:
+    - Neuspell's ```BERT``` pretrained model is now available as part of huggingface models
+      as ```murali1996/bert-base-cased-spell-correction```. We provide an example code snippet
+      at [./scripts/huggingface](./scripts/huggingface/huggingface-snippet-for-neuspell.py) for
+      curious practitioners.
+- September, 2020:
+    - This work is accepted at EMNLP 2020 (system demonstrations)
+
+# Installation
+
+```bash
+git clone https://github.com/neuspell/neuspell; cd neuspell
+pip install -e .
+```
+
+To install extra requirements,
+
+```bash
+pip install -r extras-requirements.txt
+```
+
+or individually as:
+
+```bash
+pip install -e .[elmo]
+pip install -e .[spacy]
+```
+
+NOTE: For _zsh_, use ".[elmo]" and ".[spacy]" instead
+
+Additionally, ```spacy models``` can be downloaded as:
+
+```bash
+python -m spacy download en_core_web_sm
+```
+
+Then, download pretrained models of `neuspell`
+following [Download Checkpoints](#Download-Checkpoints)
+
+Here is a quick-start code snippet (command line usage) to use a checker model.
+See [test_neuspell_correctors.py](./tests/test_neuspell_correctors.py) for more usage patterns.
+
+```python
+import neuspell
+from neuspell import available_checkers, BertChecker
+
+""" see available checkers """
+print(f"available checkers: {neuspell.available_checkers()}")
+# → available checkers: ['BertsclstmChecker', 'CnnlstmChecker', 'NestedlstmChecker', 'SclstmChecker', 'SclstmbertChecker', 'BertChecker', 'SclstmelmoChecker', 'ElmosclstmChecker']
+
+""" select spell checkers & load """
+checker = BertChecker()
+checker.from_pretrained()
+
+""" spell correction """
+checker.correct("I luk foward to receving your reply")
+# → "I look forward to receiving your reply"
+checker.correct_strings(["I luk foward to receving your reply", ])
+# → ["I look forward to receiving your reply"]
+checker.correct_from_file(src="noisy_texts.txt")
+# → "Found 450 mistakes in 322 lines, total_lines=350"
+
+""" evaluation of models """
+checker.evaluate(clean_file="bea60k.txt", corrupt_file="bea60k.noise.txt")
+# → data size: 63044
+# → total inference time for this data is: 998.13 secs
+# → total token count: 1032061
+# → confusion table: corr2corr:940937, corr2incorr:21060,
+#                    incorr2corr:55889, incorr2incorr:14175
+# → accuracy is 96.58%
+# → word correction rate is 79.76%
+```
+
+Alternatively, once can also select and load a spell checker differently as follows:
+
+```python
+from neuspell import SclstmChecker
+
+checker = SclstmChecker()
+checker = checker.add_("bert", at="input")  # "elmo" or "bert", "input" or "output"
+checker.from_pretrained()
+```
+
+This feature of adding ELMO or BERT model is currently supported for selected models.
+See [List of neural models in the toolkit](#List-of-neural-models-in-the-toolkit) for details.
+
+If interested, follow [Additional Requirements](#Additional-requirements) for installing non-neural
+spell checkers- ```Aspell``` and ```Jamspell```.
+
+### Installation through pip
+
+```bash
+pip install neuspell
+```
+
+In v1.0, `allennlp` library is not automatically installed which is used for models containing ELMO.
+Hence, to utilize those checkers, do a source install as
+in [Installation & Quick Start](#Installation)
+
+# Toolkit
+
+### Introduction
+
+NeuSpell is an open-source toolkit for context sensitive spelling correction in English. This
+toolkit comprises of 10 spell checkers, with evaluations on naturally occurring mis-spellings from
+multiple (publicly available) sources. To make neural models for spell checking context dependent, (
+i) we train neural models using spelling errors in context, synthetically constructed by reverse
+engineering isolated mis-spellings; and  (ii) use richer representations of the context.This toolkit
+enables NLP practitioners to use our proposed and existing spelling correction systems, both via a
+simple unified command line, as well as a web interface. Among many potential applications, we
+demonstrate the utility of our spell-checkers in combating adversarial misspellings.
+
+##### Live demo available at <http://neuspell.github.io/>
+
+<p align="center">
+    <br>
+    <img src="https://github.com/neuspell/neuspell/blob/master/images/ui.png?raw=true" width="400"/>
+    <br>
+<p>
+
+##### List of neural models in the toolkit:
+
+- [```CNN-LSTM```](https://drive.google.com/file/d/14XiDY4BJ144fVGE2cfWfwyjnMwBcwhNa/view?usp=sharing)
+- [```SC-LSTM```](https://drive.google.com/file/d/1OvbkdBXawnefQF1d-tUrd9lxiAH1ULtr/view?usp=sharing)
+- [```Nested-LSTM```](https://drive.google.com/file/d/19ZhWvBaZqrsP5cGqBJdFPtufdyBqQprI/view?usp=sharing)
+- [```BERT```](https://huggingface.co/transformers/bertology.html)
+- [```SC-LSTM plus ELMO (at input)```](https://drive.google.com/file/d/1mjLFuQ0vWOOpPqTVkFZ_MSHiuVUmgHSK/view?usp=sharing)
+- [```SC-LSTM plus ELMO (at output)```](https://drive.google.com/file/d/1P8vX9ByOBQpN9oeho_iOJmFJByv1ifI5/view?usp=sharing)
+- [```SC-LSTM plus BERT (at input)```](https://huggingface.co/transformers/bertology.html)
+- [```SC-LSTM plus BERT (at output)```](https://huggingface.co/transformers/bertology.html)
+
+<p align="center">
+    <br>
+    <img src="https://github.com/neuspell/neuspell/blob/master/images/pipeline.jpeg?raw=true" width="400"/>
+    <br>
+    This pipeline corresponds to the `SC-LSTM plus ELMO (at input)` model.
+<p>
+
+##### Performances
+
+| Spell<br>Checker    | Word<br>Correction <br>Rate | Time per<br>sentence <br>(in milliseconds) |
+|-------------------------------------|-----------------------|--------------------------------------|
+| ```Aspell```                        | 48.7                  | 7.3*                                 |
+| ``` Jamspell```                     | 68.9                  | 2.6*                                 |
+| ```CNN-LSTM```                      | 75.8                  | 4.2                                  |
+| ```SC-LSTM```                       | 76.7                  | 2.8                                  |
+| ```Nested-LSTM```                   | 77.3                  | 6.4                                  |
+| ```BERT```                          | 79.1                  | 7.1                                  |
+| ```SC-LSTM plus ELMO (at input)```  |  79.8                 | 15.8                                 |
+| ```SC-LSTM plus ELMO (at output)``` | 78.5                  | 16.3                                 |
+| ```SC-LSTM plus BERT (at input)```  | 77.0                  | 6.7                                  |
+| ```SC-LSTM plus BERT (at output)``` | 76.0                  | 7.2                                  |
+
+Performance of different correctors in the NeuSpell toolkit on the  ```BEA-60K```  dataset with
+real-world spelling mistakes. ∗ indicates evaluation on a CPU (for others we use a GeForce RTX 2080
+Ti GPU).
+
+### Download Checkpoints
+
+To download selected checkpoints, select a **Checkpoint name** from below and then run download.
+Each checkpoint is associated with a neural spell checker as shown in the table.
+
+| Spell Checker                       | Class               | Checkpoint name             | Disk space (approx.) |
+|-------------------------------------|---------------------|-----------------------------|----------------------|
+| ```CNN-LSTM```                      | `CnnlstmChecker`    | 'cnn-lstm-probwordnoise'    | 450 MB               |
+| ```SC-LSTM```                       | `SclstmChecker`     | 'scrnn-probwordnoise'       | 450 MB               |
+| ```Nested-LSTM```                   | `NestedlstmChecker` | 'lstm-lstm-probwordnoise'   | 455 MB               |
+| ```BERT```                          | `BertChecker`       | 'subwordbert-probwordnoise' | 740 MB               |
+| ```SC-LSTM plus ELMO (at input)```  | `ElmosclstmChecker` | 'elmoscrnn-probwordnoise'   | 840 MB               |
+| ```SC-LSTM plus BERT (at input)```  | `BertsclstmChecker` | 'bertscrnn-probwordnoise'   | 900 MB               |
+| ```SC-LSTM plus BERT (at output)``` | `SclstmbertChecker` | 'scrnnbert-probwordnoise'   | 1.19 GB              |
+| ```SC-LSTM plus ELMO (at output)``` | `SclstmelmoChecker` | 'scrnnelmo-probwordnoise'   | 1.23 GB              |
+
+```python
+import neuspell
+
+neuspell.seq_modeling.download_pretrained_model("subwordbert-probwordnoise")
+```
+
+Alternatively, download all Neuspell neural models by running the following (available in versions
+after v1.0):
+
+```python
+import neuspell
+
+neuspell.seq_modeling.download_pretrained_model("_all_")
+```
+
+Alternatively,
+
+### Datasets
+
+We curate several synthetic and natural datasets for training/evaluating neuspell models. For full
+details, check our [paper](#Citation). Run the following to download all the datasets.
+
+```
+cd data/traintest
+python download_datafiles.py 
+```
+
+See ```data/traintest/README.md``` for more details.
+
+Train files are dubbed with names ```.random```, ```.word```, ```.prob```, ```.probword``` for
+different noising startegies used to create them. For each strategy (
+see [Synthetic data creation](#Synthetic-data-creation)), we noise ∼20% of the tokens in the clean
+corpus. We use 1.6 Million sentences from
+the [```One billion word benchmark```](https://arxiv.org/abs/1312.3005) dataset as our clean corpus.
+
+### Demo Setup
+
+In order to setup a demo, follow these steps:
+
+- Do [Installation](#Installation) and then install flask requirements
+  as  ```pip install -e ".[flask]"```
+- Download [checkpoints](#Pretrained-models) (__Note__: If you wish to use only one of the neural
+  checkers, you need to manually disable others in the imports
+  of [./scripts/flask-server/app.py](./scripts/flask-server/app.py))
+- Start a flask server in folder [./scripts/flask-server](./scripts/flask-server) by
+  running `CUDA_VISIBLE_DEVICES=0 python app.py`
+  (on GPU) or `python app.py` (on CPU)
+
+### Synthetic data creation
+
+##### English
+
+This toolkit offers 3 kinds of noising strategies (identfied from existing literature) to generate
+synthetic parallel training data to train neural models for spell correction. The strategies include
+a simple lookup based noisy spelling replacement (`en-word-replacement-noise`), a character level
+noise induction such as swapping/deleting/adding/replacing characters (`en-char-replacement-noise`),
+and a confusion matrix based probabilistic character replacement driven by mistakes patterns in a
+large corpus of spelling mistakes (`en-probchar-replacement-noise`). For full details about these
+approaches, checkout our [paper](#Citation).
+
+Following are the corresponding class mappings to utilize the above noise curations. As some
+pre-built data files are used for some of the noisers, we also provide their approximate disk space.
+
+| Folder                          | Class name                                | Disk space (approx.) |
+|---------------------------------|-------------------------------------------|----------------------|
+| `en-word-replacement-noise`     | `WordReplacementNoiser`                   | 2 MB                 |
+| `en-char-replacement-noise`     | `CharacterReplacementNoiser`              | --                   |
+| `en-probchar-replacement-noise` | `ProbabilisticCharacterReplacementNoiser` | 80 MB                |
+
+Following is a snippet for using these noisers-
+
+```python
+from neuspell.noisers import WordReplacementNoiser
+
+example_texts = [
+    "This is an example sentence to demonstrate noising in the neuspell repository.",
+    "Here is another such amazing example !!"
+]
+
+word_repl_noiser = WordReplacementNoiser(language="english")
+word_repl_noiser.load_resources()
+noise_texts = word_repl_noiser.noise(example_texts)
+print(noise_texts)
+```
+
+##### Other languages
+
+```
+Coming Soon ...
+```
+
+# Finetuning on custom data and creating new models
+
+### Finetuning on top of `neuspell` pretrained models
+
+```python
+from neuspell import BertChecker
+
+checker = BertChecker()
+checker.from_pretrained()
+checker.finetune(clean_file="sample_clean.txt", corrupt_file="sample_corrupt.txt",
+                 data_dir="default")
+```
+
+This feature is only available for `BertChecker` and `ElmosclstmChecker`.
+
+### Training other Transformers/BERT-based models
+
+We now support initializing a huggingface model and finetuning it on your custom data. Here is a
+code snippet demonstrating that:
+
+First mark your files containing clean and corrupt texts in a line-seperated format
+
+```python
+from neuspell.commons import DEFAULT_TRAINTEST_DATA_PATH
+
+data_dir = DEFAULT_TRAINTEST_DATA_PATH
+clean_file = "sample_clean.txt"
+corrupt_file = "sample_corrupt.txt"
+```
+
+```python
+from neuspell.seq_modeling.helpers import load_data, train_validation_split
+from neuspell.seq_modeling.helpers import get_tokens
+from neuspell import BertChecker
+
+# Step-0: Load your train and test files, create a validation split
+train_data = load_data(data_dir, clean_file, corrupt_file)
+train_data, valid_data = train_validation_split(train_data, 0.8, seed=11690)
+
+# Step-1: Create vocab file. This serves as the target vocab file and we use the defined model's default huggingface
+# tokenizer to tokenize inputs appropriately.
+vocab = get_tokens([i[0] for i in train_data], keep_simple=True, min_max_freq=(1, float("inf")),
+                   topk=100000)
+
+# # Step-2: Initialize a model
+checker = BertChecker(device="cuda")
+checker.from_huggingface(bert_pretrained_name_or_path="distilbert-base-cased", vocab=vocab)
+
+# Step-3: Finetune the model on your dataset
+checker.finetune(clean_file=clean_file, corrupt_file=corrupt_file, data_dir=data_dir)
+```
+
+You can further evaluate your model on a custom data as follows:
+
+```python
+from neuspell import BertChecker
+
+checker = BertChecker()
+checker.from_pretrained(
+    bert_pretrained_name_or_path="distilbert-base-cased",
+    ckpt_path=f"{data_dir}/new_models/distilbert-base-cased"  # "<folder where the model is saved>"
+)
+checker.evaluate(clean_file=clean_file, corrupt_file=corrupt_file, data_dir=data_dir)
+```
+
+### Multilingual Models
+
+Following usage above, once can now seamlessly utilize multilingual models such
+as `xlm-roberta-base`,
+`bert-base-multilingual-cased` and `distilbert-base-multilingual-cased` on a non-English script.
+
+# Potential applications for practitioners
+
+- Defenses against adversarial attacks in NLP
+    - example implementation available in folder ```./applications/Adversarial-Misspellings-arxiv```
+      . See [README.md](./applications/README.md).
+- Improving OCR text correction systems
+- Improving grammatical error correction systems
+- Improving Intent/Domain classifiers in conversational AI
+- Spell Checking in Collaboration and Productivity tools
+
+# Additional requirements
+
+Requirements for ```Aspell``` checker:
+
+```
+wget https://files.pythonhosted.org/packages/53/30/d995126fe8c4800f7a9b31aa0e7e5b2896f5f84db4b7513df746b2a286da/aspell-python-py3-1.15.tar.bz2
+tar -C . -xvf aspell-python-py3-1.15.tar.bz2
+cd aspell-python-py3-1.15
+python setup.py install
+```
+
+Requirements for ```Jamspell``` checker:
+
+```
+sudo apt-get install -y swig3.0
+wget -P ./ https://github.com/bakwc/JamSpell-models/raw/master/en.tar.gz
+tar xf ./en.tar.gz --directory ./
+```
+
+# Citation
+
+```
+@inproceedings{jayanthi-etal-2020-neuspell,
+    title = "{N}eu{S}pell: A Neural Spelling Correction Toolkit",
+    author = "Jayanthi, Sai Muralidhar  and
+      Pruthi, Danish  and
+      Neubig, Graham",
+    booktitle = "Proceedings of the 2020 Conference on Empirical Methods in Natural Language Processing: System Demonstrations",
+    month = oct,
+    year = "2020",
+    address = "Online",
+    publisher = "Association for Computational Linguistics",
+    url = "https://www.aclweb.org/anthology/2020.emnlp-demos.21",
+    doi = "10.18653/v1/2020.emnlp-demos.21",
+    pages = "158--164",
+    abstract = "We introduce NeuSpell, an open-source toolkit for spelling correction in English. Our toolkit comprises ten different models, and benchmarks them on naturally occurring misspellings from multiple sources. We find that many systems do not adequately leverage the context around the misspelt token. To remedy this, (i) we train neural models using spelling errors in context, synthetically constructed by reverse engineering isolated misspellings; and (ii) use richer representations of the context. By training on our synthetic examples, correction rates improve by 9{\%} (absolute) compared to the case when models are trained on randomly sampled character perturbations. Using richer contextual representations boosts the correction rate by another 3{\%}. Our toolkit enables practitioners to use our proposed and existing spelling correction systems, both via a simple unified command line, as well as a web interface. Among many potential applications, we demonstrate the utility of our spell-checkers in combating adversarial misspellings. The toolkit can be accessed at neuspell.github.io.",
+}
+```
+
+Here's the [link](https://www.aclweb.org/anthology/2020.emnlp-demos.21/) to publication. For any
+questions or suggestions, please contact the authors at jsaimurali001 [at] gmail [dot] com